---
stages:
  - build
  - test

variables:
  DOCKER_GRAPHDRIVER: secureoverlay2
<<<<<<< HEAD
  HTTPS_PROXY: ""
  HTTP_PROXY: ""
  NO_PROXY: "127.0.0.1,localhost,0.0.0.0,reg-name.io"
  http_proxy: ""
  https_proxy: ""
  no_proxy: "127.0.0.1,localhost,reg-name.io"
=======
  HTTPS_PROXY: "${HTTPS_PROXY}"
  HTTP_PROXY: "${HTTP_PROXY}"
  NO_PROXY: "${NO_PROXY}"
  http_proxy: "${HTTP_PROXY}"
  https_proxy: "${HTTPS_PROXY}"
  no_proxy: "${NO_PROXY}"
>>>>>>> bd7d02e1

cache:
  paths:
    - docker-ce/

build:
  artifacts:
    paths:
      - out/
    expire_in: 1 week
  script:
    - "cd $CI_PROJECT_DIR"
    - "make all"
  stage: build
  tags:
    - secdocker

TestEngine:
  artifacts:
    paths:
      - docker-ce/components/engine/bundles/test-integration/test.log
      - docker-ce/components/engine/bundles/test-integration/docker.log
  script:
    - "make unittest"
    - "make testintegrationengine"
  stage: test
  tags:
    - secdocker
  dependencies:
    - build<|MERGE_RESOLUTION|>--- conflicted
+++ resolved
@@ -5,21 +5,12 @@
 
 variables:
   DOCKER_GRAPHDRIVER: secureoverlay2
-<<<<<<< HEAD
-  HTTPS_PROXY: ""
-  HTTP_PROXY: ""
-  NO_PROXY: "127.0.0.1,localhost,0.0.0.0,reg-name.io"
-  http_proxy: ""
-  https_proxy: ""
-  no_proxy: "127.0.0.1,localhost,reg-name.io"
-=======
   HTTPS_PROXY: "${HTTPS_PROXY}"
   HTTP_PROXY: "${HTTP_PROXY}"
   NO_PROXY: "${NO_PROXY}"
   http_proxy: "${HTTP_PROXY}"
   https_proxy: "${HTTPS_PROXY}"
   no_proxy: "${NO_PROXY}"
->>>>>>> bd7d02e1
 
 cache:
   paths:
