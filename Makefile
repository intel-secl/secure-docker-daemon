VERSION := v1.0
GITCOMMIT := $(shell git describe --always)
GITBRANCH := $(shell git rev-parse --abbrev-ref HEAD)
TIMESTAMP := $(shell date --iso=seconds)
DOCKER_CE_CLI := docker-ce/components/cli
DOCKER_CE_ENGINE := docker-ce/components/engine
DOCKER_BUILD := out

.PHONY: all

installer:
	mkdir -p out
	chmod +x build-secure-docker-dameon.sh
	./build-secure-docker-dameon.sh
	cp -f $(DOCKER_CE_CLI)/build/docker-linux-amd64 $(DOCKER_BUILD)/docker
	cp -f $(DOCKER_CE_ENGINE)/bundles/binary-daemon/dockerd-dev $(DOCKER_BUILD)/dockerd-ce

.PHONY: test
	 DOCKERDEBUG="y" DOCKER_GRAPHDRIVER="secureoverlay2" make -C ${DOCKER_CE_ENGINE} test

all: clean installer

<<<<<<< HEAD
.PHONY: testintegrationengine
testintegrationengine:
	DOCKER_GRAPHDRIVER="secureoverlay2" TESTFLAGS='-test.run TestBuild' make -C ${DOCKER_CE_ENGINE} test-integration && \
	DOCKER_GRAPHDRIVER="secureoverlay2" TESTFLAGS='-test.run TestRun' make -C ${DOCKER_CE_ENGINE} test-integration && \
	DOCKER_GRAPHDRIVER="secureoverlay2" TESTFLAGS='-test.run TestSecureOverlay' make -C ${DOCKER_CE_ENGINE} test-integration

.PHONY: clean
=======
>>>>>>> 09255558
clean:
	rm -rf out/
	sudo rm -rf docker-ce/<|MERGE_RESOLUTION|>--- conflicted
+++ resolved
@@ -20,7 +20,6 @@
 
 all: clean installer
 
-<<<<<<< HEAD
 .PHONY: testintegrationengine
 testintegrationengine:
 	DOCKER_GRAPHDRIVER="secureoverlay2" TESTFLAGS='-test.run TestBuild' make -C ${DOCKER_CE_ENGINE} test-integration && \
@@ -28,8 +27,6 @@
 	DOCKER_GRAPHDRIVER="secureoverlay2" TESTFLAGS='-test.run TestSecureOverlay' make -C ${DOCKER_CE_ENGINE} test-integration
 
 .PHONY: clean
-=======
->>>>>>> 09255558
 clean:
 	rm -rf out/
 	sudo rm -rf docker-ce/